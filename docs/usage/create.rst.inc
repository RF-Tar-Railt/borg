.. _borg_create:

borg create
-----------
::

<<<<<<< HEAD
    usage: borg create [-h] [-v] [--debug] [--lock-wait N] [--show-version]
                       [--show-rc] [--no-files-cache] [--umask M]
                       [--remote-path PATH] [--comment COMMENT] [-s] [-p] [--list]
=======
    usage: borg create [-h] [--critical] [--error] [--warning] [--info] [--debug]
                       [--lock-wait N] [--show-rc] [--no-files-cache] [--umask M]
                       [--remote-path PATH] [-s] [-p] [--list]
>>>>>>> 6a3f2d78
                       [--filter STATUSCHARS] [-e PATTERN]
                       [--exclude-from EXCLUDEFILE] [--exclude-caches]
                       [--exclude-if-present FILENAME] [--keep-tag-files]
                       [-c SECONDS] [-x] [--numeric-owner]
                       [--timestamp yyyy-mm-ddThh:mm:ss]
                       [--chunker-params CHUNK_MIN_EXP,CHUNK_MAX_EXP,HASH_MASK_BITS,HASH_WINDOW_SIZE]
                       [--ignore-inode] [-C COMPRESSION] [--read-special] [-n]
                       ARCHIVE PATH [PATH ...]
    
    Create new archive
    
    positional arguments:
      ARCHIVE               name of archive to create (must be also a valid
                            directory name)
      PATH                  paths to archive
    
    optional arguments:
      -h, --help            show this help message and exit
      --critical            work on log level CRITICAL
      --error               work on log level ERROR
      --warning             work on log level WARNING (default)
      --info, -v, --verbose
                            work on log level INFO
      --debug               work on log level DEBUG
      --lock-wait N         wait for the lock, but max. N seconds (default: 1).
      --show-version        show/log the borg version
      --show-rc             show/log the return code (rc)
      --no-files-cache      do not load/update the file metadata cache used to
                            detect unchanged files
      --umask M             set umask to M (local and remote, default: 0077)
      --remote-path PATH    set remote path to executable (default: "borg")
      --comment COMMENT     add a comment text to the archive
      -s, --stats           print statistics for the created archive
      -p, --progress        show progress display while creating the archive,
                            showing Original, Compressed and Deduplicated sizes,
                            followed by the Number of files seen and the path
                            being processed, default: False
      --list                output verbose list of items (files, dirs, ...)
      --filter STATUSCHARS  only display items with the given status characters
      -e PATTERN, --exclude PATTERN
                            exclude paths matching PATTERN
      --exclude-from EXCLUDEFILE
                            read exclude patterns from EXCLUDEFILE, one per line
      --exclude-caches      exclude directories that contain a CACHEDIR.TAG file
                            (http://www.brynosaurus.com/cachedir/spec.html)
      --exclude-if-present FILENAME
                            exclude directories that contain the specified file
      --keep-tag-files      keep tag files of excluded caches/directories
      -c SECONDS, --checkpoint-interval SECONDS
                            write checkpoint every SECONDS seconds (Default: 300)
      -x, --one-file-system
                            stay in same file system, do not cross mount points
      --numeric-owner       only store numeric user and group identifiers
      --timestamp yyyy-mm-ddThh:mm:ss
                            manually specify the archive creation date/time (UTC).
                            alternatively, give a reference file/directory.
      --chunker-params CHUNK_MIN_EXP,CHUNK_MAX_EXP,HASH_MASK_BITS,HASH_WINDOW_SIZE
                            specify the chunker parameters. default: 19,23,21,4095
      --ignore-inode        ignore inode data in the file metadata cache used to
                            detect unchanged files.
      -C COMPRESSION, --compression COMPRESSION
                            select compression algorithm (and level): none == no
                            compression (default), lz4 == lz4, zlib == zlib
                            (default level 6), zlib,0 .. zlib,9 == zlib (with
                            level 0..9), lzma == lzma (default level 6), lzma,0 ..
                            lzma,9 == lzma (with level 0..9).
      --read-special        open and read special files as if they were regular
                            files
      -n, --dry-run         do not create a backup archive
    
Description
~~~~~~~~~~~

This command creates a backup archive containing all files found while recursively
traversing all paths specified. The archive will consume almost no disk space for
files or parts of files that have already been stored in other archives.


To speed up pulling backups over sshfs and similar network file systems which do
not provide correct inode information the --ignore-inode flag can be used. This
potentially decreases reliability of change detection, while avoiding always reading
all files on these file systems.

See the output of the "borg help patterns" command for more help on exclude patterns.<|MERGE_RESOLUTION|>--- conflicted
+++ resolved
@@ -4,15 +4,10 @@
 -----------
 ::
 
-<<<<<<< HEAD
-    usage: borg create [-h] [-v] [--debug] [--lock-wait N] [--show-version]
-                       [--show-rc] [--no-files-cache] [--umask M]
-                       [--remote-path PATH] [--comment COMMENT] [-s] [-p] [--list]
-=======
     usage: borg create [-h] [--critical] [--error] [--warning] [--info] [--debug]
-                       [--lock-wait N] [--show-rc] [--no-files-cache] [--umask M]
-                       [--remote-path PATH] [-s] [-p] [--list]
->>>>>>> 6a3f2d78
+                       [--lock-wait N] [--show-version] [--show-rc]
+                       [--no-files-cache] [--umask M] [--remote-path PATH]
+                       [--comment COMMENT] [-s] [-p] [--list]
                        [--filter STATUSCHARS] [-e PATTERN]
                        [--exclude-from EXCLUDEFILE] [--exclude-caches]
                        [--exclude-if-present FILENAME] [--keep-tag-files]
