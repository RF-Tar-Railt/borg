import hashlib
from time import mktime, strptime
from datetime import datetime, timezone, timedelta
import os
import tempfile
import unittest
<<<<<<< HEAD
from attic.helpers import adjust_patterns, exclude_path, Location, format_timedelta, ExcludePattern, make_path_safe, UpgradableLock, prune_within, prune_split, \
    StableDict, int_to_bigint, bigint_to_int
=======
from attic.helpers import adjust_patterns, exclude_path, Location, format_timedelta, IncludePattern, ExcludePattern, make_path_safe, UpgradableLock, prune_within, prune_split, to_localtime, \
    StableDict, int_to_bigint, bigint_to_int, parse_timestamp
>>>>>>> ed9475d7
from attic.testsuite import AtticTestCase
import msgpack


class BigIntTestCase(AtticTestCase):

    def test_bigint(self):
        self.assert_equal(int_to_bigint(0), 0)
        self.assert_equal(int_to_bigint(2**63-1), 2**63-1)
        self.assert_equal(int_to_bigint(-2**63+1), -2**63+1)
        self.assert_equal(int_to_bigint(2**63), b'\x00\x00\x00\x00\x00\x00\x00\x80\x00')
        self.assert_equal(int_to_bigint(-2**63), b'\x00\x00\x00\x00\x00\x00\x00\x80\xff')
        self.assert_equal(bigint_to_int(int_to_bigint(-2**70)), -2**70)
        self.assert_equal(bigint_to_int(int_to_bigint(2**70)), 2**70)


class LocationTestCase(AtticTestCase):

    def test(self):
        self.assert_equal(
            repr(Location('ssh://user@host:1234/some/path::archive')),
            "Location(proto='ssh', user='user', host='host', port=1234, path='/some/path', archive='archive')"
        )
        self.assert_equal(
            repr(Location('file:///some/path::archive')),
            "Location(proto='file', user=None, host=None, port=None, path='/some/path', archive='archive')"
        )
        self.assert_equal(
            repr(Location('user@host:/some/path::archive')),
            "Location(proto='ssh', user='user', host='host', port=None, path='/some/path', archive='archive')"
        )
        self.assert_equal(
            repr(Location('mybackup.attic::archive')),
            "Location(proto='file', user=None, host=None, port=None, path='mybackup.attic', archive='archive')"
        )
        self.assert_equal(
            repr(Location('/some/absolute/path::archive')),
            "Location(proto='file', user=None, host=None, port=None, path='/some/absolute/path', archive='archive')"
        )
        self.assert_equal(
            repr(Location('some/relative/path::archive')),
            "Location(proto='file', user=None, host=None, port=None, path='some/relative/path', archive='archive')"
        )
        self.assert_raises(ValueError, lambda: Location('ssh://localhost:22/path:archive'))

    def test_canonical_path(self):
        locations = ['some/path::archive', 'file://some/path::archive', 'host:some/path::archive',
                     'host:~user/some/path::archive', 'ssh://host/some/path::archive',
                     'ssh://user@host:1234/some/path::archive']
        for location in locations:
            self.assert_equal(Location(location).canonical_path(),
                              Location(Location(location).canonical_path()).canonical_path())


class FormatTimedeltaTestCase(AtticTestCase):

    def test(self):
        t0 = datetime(2001, 1, 1, 10, 20, 3, 0)
        t1 = datetime(2001, 1, 1, 12, 20, 4, 100000)
        self.assert_equal(
            format_timedelta(t1 - t0),
            '2 hours 1.10 seconds'
        )


class PatternTestCase(AtticTestCase):

    files = [
        '/etc/passwd', '/etc/hosts', '/home',
        '/home/user/.profile', '/home/user/.bashrc',
        '/home/user2/.profile', '/home/user2/public_html/index.html',
        '/var/log/messages', '/var/log/dmesg',
    ]

    def evaluate(self, paths, excludes):
        patterns = adjust_patterns(paths, [ExcludePattern(p) for p in excludes])
        return [path for path in self.files if not exclude_path(path, patterns)]

    def test(self):
        self.assert_equal(self.evaluate(['/'], []), self.files)
        self.assert_equal(self.evaluate([], []), self.files)
        self.assert_equal(self.evaluate(['/'], ['/h']), self.files)
        self.assert_equal(self.evaluate(['/'], ['/home']),
                          ['/etc/passwd', '/etc/hosts', '/var/log/messages', '/var/log/dmesg'])
        self.assert_equal(self.evaluate(['/'], ['/home/']),
                          ['/etc/passwd', '/etc/hosts', '/home', '/var/log/messages', '/var/log/dmesg'])
        self.assert_equal(self.evaluate(['/home/u'], []), [])
        self.assert_equal(self.evaluate(['/', '/home', '/etc/hosts'], ['/']), [])
        self.assert_equal(self.evaluate(['/home/'], ['/home/user2']), 
                          ['/home', '/home/user/.profile', '/home/user/.bashrc'])
        self.assert_equal(self.evaluate(['/'], ['*.profile', '/var/log']),
                          ['/etc/passwd', '/etc/hosts', '/home', '/home/user/.bashrc', '/home/user2/public_html/index.html'])
        self.assert_equal(self.evaluate(['/'], ['/home/*/public_html', '*.profile', '*/log/*']),
                          ['/etc/passwd', '/etc/hosts', '/home', '/home/user/.bashrc'])
        self.assert_equal(self.evaluate(['/etc/', '/var'], ['dmesg']),
                          ['/etc/passwd', '/etc/hosts', '/var/log/messages', '/var/log/dmesg'])


class MakePathSafeTestCase(AtticTestCase):

    def test(self):
        self.assert_equal(make_path_safe('/foo/bar'), 'foo/bar')
        self.assert_equal(make_path_safe('/foo/bar'), 'foo/bar')
        self.assert_equal(make_path_safe('/f/bar'), 'f/bar')
        self.assert_equal(make_path_safe('fo/bar'), 'fo/bar')
        self.assert_equal(make_path_safe('../foo/bar'), 'foo/bar')
        self.assert_equal(make_path_safe('../../foo/bar'), 'foo/bar')
        self.assert_equal(make_path_safe('/'), '.')
        self.assert_equal(make_path_safe('/'), '.')

class UpgradableLockTestCase(AtticTestCase):

    def test(self):
        file = tempfile.NamedTemporaryFile()
        lock = UpgradableLock(file.name)
        lock.upgrade()
        lock.upgrade()
        lock.release()

    @unittest.skipIf(os.getuid() == 0, 'Root can always open files for writing')
    def test_read_only_lock_file(self):
        file = tempfile.NamedTemporaryFile()
        os.chmod(file.name, 0o444)
        lock = UpgradableLock(file.name)
        self.assert_raises(UpgradableLock.WriteLockFailed, lock.upgrade)
        lock.release()


class MockArchive:

    def __init__(self, ts):
        self.ts = ts

    def __repr__(self):
        return repr(self.ts)


class PruneSplitTestCase(AtticTestCase):

    def test(self):

        def local_to_UTC(month, day):
            """Convert noon on the month and day in 2013 to UTC."""
            seconds = mktime(strptime('2013-%02d-%02d 12:00' % (month, day), '%Y-%m-%d %H:%M'))
            return datetime.fromtimestamp(seconds, tz=timezone.utc)

        def subset(lst, indices):
            return {lst[i] for i in indices}

        def dotest(test_archives, n, skip, indices):
            for ta in test_archives, reversed(test_archives):
                self.assert_equal(set(prune_split(ta, '%Y-%m', n, skip)),
                                  subset(test_archives, indices))
            
        test_pairs = [(1, 1), (2, 1), (2, 28), (3, 1), (3, 2), (3, 31), (5, 1)]
        test_dates = [local_to_UTC(month, day) for month, day in test_pairs]
        test_archives = [MockArchive(date) for date in test_dates]

        dotest(test_archives, 3, [], [6, 5, 2])
        dotest(test_archives, -1, [], [6, 5, 2, 0])
        dotest(test_archives, 3, [test_archives[6]], [5, 2, 0])
        dotest(test_archives, 3, [test_archives[5]], [6, 2, 0])
        dotest(test_archives, 3, [test_archives[4]], [6, 5, 2])
        dotest(test_archives, 0, [], [])


class PruneWithinTestCase(AtticTestCase):

    def test(self):

        def subset(lst, indices):
            return {lst[i] for i in indices}

        def dotest(test_archives, within, indices):
            for ta in test_archives, reversed(test_archives):
                self.assert_equal(set(prune_within(ta, within)),
                                  subset(test_archives, indices))
            
        # 1 minute, 1.5 hours, 2.5 hours, 3.5 hours, 25 hours, 49 hours
        test_offsets = [60, 90*60, 150*60, 210*60, 25*60*60, 49*60*60]
        now = datetime.now(timezone.utc)
        test_dates = [now - timedelta(seconds=s) for s in test_offsets]
        test_archives = [MockArchive(date) for date in test_dates]

        dotest(test_archives, '1H',  [0])
        dotest(test_archives, '2H',  [0, 1])
        dotest(test_archives, '3H',  [0, 1, 2])
        dotest(test_archives, '24H', [0, 1, 2, 3])
        dotest(test_archives, '26H', [0, 1, 2, 3, 4])
        dotest(test_archives, '2d',  [0, 1, 2, 3, 4])
        dotest(test_archives, '50H', [0, 1, 2, 3, 4, 5])
        dotest(test_archives, '3d',  [0, 1, 2, 3, 4, 5])
        dotest(test_archives, '1w',  [0, 1, 2, 3, 4, 5])
        dotest(test_archives, '1m',  [0, 1, 2, 3, 4, 5])
        dotest(test_archives, '1y',  [0, 1, 2, 3, 4, 5])


class StableDictTestCase(AtticTestCase):

    def test(self):
        d = StableDict(foo=1, bar=2, boo=3, baz=4)
        self.assert_equal(list(d.items()), [('bar', 2), ('baz', 4), ('boo', 3), ('foo', 1)])
        self.assert_equal(hashlib.md5(msgpack.packb(d)).hexdigest(), 'fc78df42cd60691b3ac3dd2a2b39903f')


class TestParseTimestamp(AtticTestCase):

    def test(self):
        self.assert_equal(parse_timestamp('2015-04-19T20:25:00.226410'), datetime(2015, 4, 19, 20, 25, 0, 226410, timezone.utc))
        self.assert_equal(parse_timestamp('2015-04-19T20:25:00'), datetime(2015, 4, 19, 20, 25, 0, 0, timezone.utc))<|MERGE_RESOLUTION|>--- conflicted
+++ resolved
@@ -4,13 +4,8 @@
 import os
 import tempfile
 import unittest
-<<<<<<< HEAD
-from attic.helpers import adjust_patterns, exclude_path, Location, format_timedelta, ExcludePattern, make_path_safe, UpgradableLock, prune_within, prune_split, \
-    StableDict, int_to_bigint, bigint_to_int
-=======
 from attic.helpers import adjust_patterns, exclude_path, Location, format_timedelta, IncludePattern, ExcludePattern, make_path_safe, UpgradableLock, prune_within, prune_split, to_localtime, \
     StableDict, int_to_bigint, bigint_to_int, parse_timestamp
->>>>>>> ed9475d7
 from attic.testsuite import AtticTestCase
 import msgpack
 
