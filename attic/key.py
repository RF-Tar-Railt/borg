--- conflicted
+++ resolved
@@ -17,13 +17,10 @@
     """Unsupported payload type {}. A newer version is required to access this repository.
     """
 
-<<<<<<< HEAD
-=======
 class KeyfileNotFoundError(Error):
     """No key file for repository {} found in {}.
     """
 
->>>>>>> ed9475d7
 
 class HMAC(hmac.HMAC):
     """Workaround a bug in Python < 3.4 Where HMAC does not accept memoryviews
