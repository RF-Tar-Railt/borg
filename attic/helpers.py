--- conflicted
+++ resolved
@@ -525,11 +525,7 @@
     return s.encode('utf-8', errors).decode('utf-8')
 
 
-<<<<<<< HEAD
-_safe_re = re.compile('^((\.\.)?/+)+')
-=======
 _safe_re = re.compile(r'^((\.\.)?/+)+')
->>>>>>> bbc8886b
 
 
 def make_path_safe(path):
