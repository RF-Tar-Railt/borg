# -*- mode: ruby -*-
# vi: set ft=ruby :

# Automated creation of testing environments / binaries on misc. platforms

def packages_prepare_wheezy
  return <<-EOF
      # debian 7 wheezy does not have lz4, but it is available from wheezy-backports:
      echo "deb http://http.debian.net/debian wheezy-backports main" > /etc/apt/sources.list.d/wheezy-backports.list
  EOF
end

def packages_debianoid
  return <<-EOF
    if id "vagrant" >/dev/null 2>&1; then
      username='vagrant'
      home_dir=/home/vagrant
    else
      username='ubuntu'
      home_dir=/home/ubuntu
    fi
    apt-get update
    # install all the (security and other) updates
    apt-get dist-upgrade -y
    # for building borgbackup and dependencies:
    apt-get install -y libssl-dev libacl1-dev liblz4-dev libfuse-dev fuse pkg-config
    usermod -a -G fuse $username
    apt-get install -y fakeroot build-essential git
    apt-get install -y python3-dev python3-setuptools
    # for building python:
    apt-get install -y zlib1g-dev libbz2-dev libncurses5-dev libreadline-dev liblzma-dev libsqlite3-dev
    # this way it works on older dists (like ubuntu 12.04) also:
    # for python 3.2 on ubuntu 12.04 we need pip<8 and virtualenv<14 as
    # newer versions are not compatible with py 3.2 any more.
    easy_install3 'pip<8.0'
    pip3 install 'virtualenv<14.0'
    touch $home_dir/.bash_profile ; chown $username $home_dir/.bash_profile
  EOF
end

def packages_redhatted
  return <<-EOF
    yum install -y epel-release
    yum update -y
    # for building borgbackup and dependencies:
    yum install -y openssl-devel openssl libacl-devel libacl lz4-devel fuse-devel fuse pkgconfig
    usermod -a -G fuse vagrant
    yum install -y fakeroot gcc git patch
    # needed to compile msgpack-python (otherwise it will use slow fallback code):
    yum install -y gcc-c++
    # for building python:
    yum install -y zlib-devel bzip2-devel ncurses-devel readline-devel xz xz-devel sqlite-devel
    #yum install -y python-pip
    #pip install virtualenv
    touch ~vagrant/.bash_profile ; chown vagrant ~vagrant/.bash_profile
  EOF
end

def packages_darwin
  return <<-EOF
    # install all the (security and other) updates
    sudo softwareupdate --install --all
    # get osxfuse 3.x release code from github:
    curl -s -L https://github.com/osxfuse/osxfuse/releases/download/osxfuse-3.5.2/osxfuse-3.5.2.dmg >osxfuse.dmg
    MOUNTDIR=$(echo `hdiutil mount osxfuse.dmg | tail -1 | awk '{$1="" ; print $0}'` | xargs -0 echo) \
    && sudo installer -pkg "${MOUNTDIR}/Extras/FUSE for macOS 3.5.2.pkg" -target /
    sudo chown -R vagrant /usr/local  # brew must be able to create stuff here
    ruby -e "$(curl -fsSL https://raw.githubusercontent.com/Homebrew/install/master/install)"
    brew update
    brew install openssl
    brew install lz4
    brew install xz  # required for python lzma module
    brew install fakeroot
    brew install git
    brew install pkg-config
    touch ~vagrant/.bash_profile ; chown vagrant ~vagrant/.bash_profile
  EOF
end

def packages_freebsd
  return <<-EOF
    # install all the (security and other) updates, base system
    freebsd-update --not-running-from-cron fetch install
    # for building borgbackup and dependencies:
    pkg install -y openssl liblz4 fusefs-libs pkgconf
    pkg install -y fakeroot git bash
    # for building python:
    pkg install -y sqlite3
    # make bash default / work:
    chsh -s bash vagrant
    mount -t fdescfs fdesc /dev/fd
    echo 'fdesc	/dev/fd		fdescfs		rw	0	0' >> /etc/fstab
    # make FUSE work
    echo 'fuse_load="YES"' >> /boot/loader.conf
    echo 'vfs.usermount=1' >> /etc/sysctl.conf
    kldload fuse
    sysctl vfs.usermount=1
    pw groupmod operator -M vagrant
    touch ~vagrant/.bash_profile ; chown vagrant ~vagrant/.bash_profile
    # install all the (security and other) updates, packages
    pkg update
    yes | pkg upgrade
  EOF
end

def packages_openbsd
  return <<-EOF
    . ~/.profile
    mkdir -p /home/vagrant/borg
    rsync -aH /vagrant/borg/ /home/vagrant/borg/
    rm -rf /vagrant/borg
    ln -sf /home/vagrant/borg /vagrant/
    pkg_add bash
    chsh -s /usr/local/bin/bash vagrant
    pkg_add openssl
    pkg_add lz4
    pkg_add git  # no fakeroot
    pkg_add py3-setuptools
    ln -sf /usr/local/bin/python3.4 /usr/local/bin/python3
    ln -sf /usr/local/bin/python3.4 /usr/local/bin/python
    easy_install-3.4 pip
    pip3 install virtualenv
    touch ~vagrant/.bash_profile ; chown vagrant ~vagrant/.bash_profile
  EOF
end

def packages_netbsd
  return <<-EOF
    hostname netbsd  # the box we use has an invalid hostname
    PKG_PATH="ftp://ftp.NetBSD.org/pub/pkgsrc/packages/NetBSD/amd64/6.1.5/All/"
    export PKG_PATH
    pkg_add mozilla-rootcerts lz4 git bash
    chsh -s bash vagrant
    mkdir -p /usr/local/opt/lz4/include
    mkdir -p /usr/local/opt/lz4/lib
    ln -s /usr/pkg/include/lz4*.h /usr/local/opt/lz4/include/
    ln -s /usr/pkg/lib/liblz4* /usr/local/opt/lz4/lib/
    touch /etc/openssl/openssl.cnf  # avoids a flood of "can't open ..."
    mozilla-rootcerts install
    pkg_add pkg-config  # avoids some "pkg-config missing" error msg, even without fuse
    # pkg_add fuse  # llfuse supports netbsd, but is still buggy.
    # https://bitbucket.org/nikratio/python-llfuse/issues/70/perfuse_open-setsockopt-no-buffer-space
    pkg_add python34 py34-setuptools
    ln -s /usr/pkg/bin/python3.4 /usr/pkg/bin/python
    ln -s /usr/pkg/bin/python3.4 /usr/pkg/bin/python3
    easy_install-3.4 pip
    pip install virtualenv
    touch ~vagrant/.bash_profile ; chown vagrant ~vagrant/.bash_profile
  EOF
end

def install_pyenv(boxname)
  return <<-EOF
    curl -s -L https://raw.githubusercontent.com/yyuu/pyenv-installer/master/bin/pyenv-installer | bash
    echo 'export PATH="$HOME/.pyenv/bin:/vagrant/borg:$PATH"' >> ~/.bash_profile
    echo 'eval "$(pyenv init -)"' >> ~/.bash_profile
    echo 'eval "$(pyenv virtualenv-init -)"' >> ~/.bash_profile
    echo 'export PYTHON_CONFIGURE_OPTS="--enable-shared"' >> ~/.bash_profile
    echo 'export LANG=en_US.UTF-8' >> ~/.bash_profile
  EOF
end

def fix_pyenv_darwin(boxname)
  return <<-EOF
    echo 'export PYTHON_CONFIGURE_OPTS="--enable-framework"' >> ~/.bash_profile
  EOF
end

def install_pythons(boxname)
  return <<-EOF
    . ~/.bash_profile
    pyenv install 3.4.0  # tests
    pyenv install 3.5.0  # tests
    pyenv install 3.5.2  # binary build, use latest 3.5.x release
    pyenv rehash
  EOF
end

def build_sys_venv(boxname)
  return <<-EOF
    . ~/.bash_profile
    cd /vagrant/borg
    virtualenv --python=python3 borg-env
  EOF
end

def build_pyenv_venv(boxname)
  return <<-EOF
    . ~/.bash_profile
    cd /vagrant/borg
    # use the latest 3.5 release
    pyenv global 3.5.2
    pyenv virtualenv 3.5.2 borg-env
    ln -s ~/.pyenv/versions/borg-env .
  EOF
end

def install_borg(boxname)
  return <<-EOF
    . ~/.bash_profile
    cd /vagrant/borg
    . borg-env/bin/activate
    pip install -U wheel  # upgrade wheel, too old for 3.5
    cd borg
    # clean up (wrong/outdated) stuff we likely got via rsync:
    rm -f borg/*.so borg/*.cpy*
    rm -f borg/{chunker,crypto,compress,hashindex,platform_linux}.c
    rm -rf borg/__pycache__ borg/support/__pycache__ borg/testsuite/__pycache__
    pip install -r requirements.d/development.txt
    # by using [fuse], setup.py can handle different fuse requirements:
    pip install -e .[fuse]
  EOF
end

def install_borg_no_fuse(boxname)
  return <<-EOF
    . ~/.bash_profile
    cd /vagrant/borg
    . borg-env/bin/activate
    pip install -U wheel  # upgrade wheel, too old for 3.5
    cd borg
    # clean up (wrong/outdated) stuff we likely got via rsync:
    rm -f borg/*.so borg/*.cpy*
    rm -f borg/{chunker,crypto,compress,hashindex,platform_linux}.c
    rm -rf borg/__pycache__ borg/support/__pycache__ borg/testsuite/__pycache__
    pip install -r requirements.d/development.txt
    pip install -e .
  EOF
end

def install_pyinstaller(boxname)
  return <<-EOF
    . ~/.bash_profile
    cd /vagrant/borg
    . borg-env/bin/activate
    git clone https://github.com/thomaswaldmann/pyinstaller.git
    cd pyinstaller
    # develop branch, with fixed / freshly rebuilt bootloaders
    git checkout fresh-bootloader
    pip install -e .
  EOF
end

def install_pyinstaller_bootloader(boxname)
  return <<-EOF
    . ~/.bash_profile
    cd /vagrant/borg
    . borg-env/bin/activate
    git clone https://github.com/thomaswaldmann/pyinstaller.git
    cd pyinstaller
    # develop branch, with fixed / freshly rebuilt bootloaders
    git checkout fresh-bootloader
    # build bootloader, if it is not included
    cd bootloader
    python ./waf all
    cd ..
    pip install -e .
  EOF
end

def build_binary_with_pyinstaller(boxname)
  return <<-EOF
    . ~/.bash_profile
    cd /vagrant/borg
    . borg-env/bin/activate
    cd borg
<<<<<<< HEAD
    pyinstaller -F -n borg.exe --distpath=/vagrant/borg --clean src/borg/__main__.py --hidden-import=borg.platform.posix
=======
    pyinstaller --clean --distpath=/vagrant/borg scripts/borg.exe.spec
>>>>>>> dda439be
  EOF
end

def run_tests(boxname)
  return <<-EOF
    . ~/.bash_profile
    cd /vagrant/borg/borg
    . ../borg-env/bin/activate
    if which pyenv > /dev/null; then
      # for testing, use the earliest point releases of the supported python versions:
      pyenv global 3.4.0 3.5.0
      pyenv local 3.4.0 3.5.0
    fi
    # otherwise: just use the system python
    if which fakeroot > /dev/null; then
      echo "Running tox WITH fakeroot -u"
      fakeroot -u tox --skip-missing-interpreters
    else
      echo "Running tox WITHOUT fakeroot -u"
      tox --skip-missing-interpreters
    fi
  EOF
end

def fix_perms
  return <<-EOF
    # . ~/.profile

    if id "vagrant" >/dev/null 2>&1; then
      chown -R vagrant /vagrant/borg
    else
      chown -R ubuntu /vagrant/borg
    fi

  EOF
end

Vagrant.configure(2) do |config|
  # use rsync to copy content to the folder
  config.vm.synced_folder ".", "/vagrant/borg/borg", :type => "rsync", :rsync__args => ["--verbose", "--archive", "--delete", "-z"]
  # do not let the VM access . on the host machine via the default shared folder!
  config.vm.synced_folder ".", "/vagrant", disabled: true

  # fix permissions on synced folder
  config.vm.provision "fix perms", :type => :shell, :inline => fix_perms

  config.vm.provider :virtualbox do |v|
    #v.gui = true
    v.cpus = 1
  end

  # Linux
  config.vm.define "centos7_64" do |b|
    b.vm.box = "centos/7"
    b.vm.provider :virtualbox do |v|
      v.memory = 768
    end
    b.vm.provision "install system packages", :type => :shell, :inline => packages_redhatted
    b.vm.provision "install pyenv", :type => :shell, :privileged => false, :inline => install_pyenv("centos7_64")
    b.vm.provision "install pythons", :type => :shell, :privileged => false, :inline => install_pythons("centos7_64")
    b.vm.provision "build env", :type => :shell, :privileged => false, :inline => build_pyenv_venv("centos7_64")
    b.vm.provision "install borg", :type => :shell, :privileged => false, :inline => install_borg("centos7_64")
    b.vm.provision "run tests", :type => :shell, :privileged => false, :inline => run_tests("centos7_64")
  end

  config.vm.define "centos6_32" do |b|
    b.vm.box = "centos6-32"
    b.vm.provision "install system packages", :type => :shell, :inline => packages_redhatted
    b.vm.provision "install pyenv", :type => :shell, :privileged => false, :inline => install_pyenv("centos6_32")
    b.vm.provision "install pythons", :type => :shell, :privileged => false, :inline => install_pythons("centos6_32")
    b.vm.provision "build env", :type => :shell, :privileged => false, :inline => build_pyenv_venv("centos6_32")
    b.vm.provision "install borg", :type => :shell, :privileged => false, :inline => install_borg_no_fuse("centos6_32")
    b.vm.provision "run tests", :type => :shell, :privileged => false, :inline => run_tests("centos6_32")
  end

  config.vm.define "centos6_64" do |b|
    b.vm.box = "centos6-64"
    b.vm.provider :virtualbox do |v|
      v.memory = 768
    end
    b.vm.provision "install system packages", :type => :shell, :inline => packages_redhatted
    b.vm.provision "install pyenv", :type => :shell, :privileged => false, :inline => install_pyenv("centos6_64")
    b.vm.provision "install pythons", :type => :shell, :privileged => false, :inline => install_pythons("centos6_64")
    b.vm.provision "build env", :type => :shell, :privileged => false, :inline => build_pyenv_venv("centos6_64")
    b.vm.provision "install borg", :type => :shell, :privileged => false, :inline => install_borg_no_fuse("centos6_64")
    b.vm.provision "run tests", :type => :shell, :privileged => false, :inline => run_tests("centos6_64")
  end

  config.vm.define "xenial64" do |b|
    b.vm.box = "ubuntu/xenial64"
    b.vm.provider :virtualbox do |v|
      v.memory = 768
    end
    b.vm.provision "packages debianoid", :type => :shell, :inline => packages_debianoid
    b.vm.provision "build env", :type => :shell, :privileged => false, :inline => build_sys_venv("xenial64")
    b.vm.provision "install borg", :type => :shell, :privileged => false, :inline => install_borg("xenial64")
    b.vm.provision "run tests", :type => :shell, :privileged => false, :inline => run_tests("xenial64")
  end

  config.vm.define "trusty64" do |b|
    b.vm.box = "ubuntu/trusty64"
    b.vm.provider :virtualbox do |v|
      v.memory = 768
    end
    b.vm.provision "packages debianoid", :type => :shell, :inline => packages_debianoid
    b.vm.provision "build env", :type => :shell, :privileged => false, :inline => build_sys_venv("trusty64")
    b.vm.provision "install borg", :type => :shell, :privileged => false, :inline => install_borg("trusty64")
    b.vm.provision "run tests", :type => :shell, :privileged => false, :inline => run_tests("trusty64")
  end

  config.vm.define "jessie64" do |b|
    b.vm.box = "debian/jessie64"
    b.vm.provider :virtualbox do |v|
      v.memory = 768
    end
    b.vm.provision "packages debianoid", :type => :shell, :inline => packages_debianoid
    b.vm.provision "build env", :type => :shell, :privileged => false, :inline => build_sys_venv("jessie64")
    b.vm.provision "install borg", :type => :shell, :privileged => false, :inline => install_borg("jessie64")
    b.vm.provision "run tests", :type => :shell, :privileged => false, :inline => run_tests("jessie64")
  end

  config.vm.define "wheezy32" do |b|
    b.vm.box = "boxcutter/debian7-i386"
    b.vm.provision "packages prepare wheezy", :type => :shell, :inline => packages_prepare_wheezy
    b.vm.provision "packages debianoid", :type => :shell, :inline => packages_debianoid
    b.vm.provision "install pyenv", :type => :shell, :privileged => false, :inline => install_pyenv("wheezy32")
    b.vm.provision "install pythons", :type => :shell, :privileged => false, :inline => install_pythons("wheezy32")
    b.vm.provision "build env", :type => :shell, :privileged => false, :inline => build_pyenv_venv("wheezy32")
    b.vm.provision "install borg", :type => :shell, :privileged => false, :inline => install_borg("wheezy32")
    b.vm.provision "install pyinstaller", :type => :shell, :privileged => false, :inline => install_pyinstaller("wheezy32")
    b.vm.provision "build binary with pyinstaller", :type => :shell, :privileged => false, :inline => build_binary_with_pyinstaller("wheezy32")
    b.vm.provision "run tests", :type => :shell, :privileged => false, :inline => run_tests("wheezy32")
  end

  config.vm.define "wheezy64" do |b|
    b.vm.box = "boxcutter/debian7"
    b.vm.provision "packages prepare wheezy", :type => :shell, :inline => packages_prepare_wheezy
    b.vm.provision "packages debianoid", :type => :shell, :inline => packages_debianoid
    b.vm.provision "install pyenv", :type => :shell, :privileged => false, :inline => install_pyenv("wheezy64")
    b.vm.provision "install pythons", :type => :shell, :privileged => false, :inline => install_pythons("wheezy64")
    b.vm.provision "build env", :type => :shell, :privileged => false, :inline => build_pyenv_venv("wheezy64")
    b.vm.provision "install borg", :type => :shell, :privileged => false, :inline => install_borg("wheezy64")
    b.vm.provision "install pyinstaller", :type => :shell, :privileged => false, :inline => install_pyinstaller("wheezy64")
    b.vm.provision "build binary with pyinstaller", :type => :shell, :privileged => false, :inline => build_binary_with_pyinstaller("wheezy64")
    b.vm.provision "run tests", :type => :shell, :privileged => false, :inline => run_tests("wheezy64")
  end

  # OS X
  config.vm.define "darwin64" do |b|
    b.vm.box = "jhcook/yosemite-clitools"
    b.vm.provision "packages darwin", :type => :shell, :privileged => false, :inline => packages_darwin
    b.vm.provision "install pyenv", :type => :shell, :privileged => false, :inline => install_pyenv("darwin64")
    b.vm.provision "fix pyenv", :type => :shell, :privileged => false, :inline => fix_pyenv_darwin("darwin64")
    b.vm.provision "install pythons", :type => :shell, :privileged => false, :inline => install_pythons("darwin64")
    b.vm.provision "build env", :type => :shell, :privileged => false, :inline => build_pyenv_venv("darwin64")
    b.vm.provision "install borg", :type => :shell, :privileged => false, :inline => install_borg("darwin64")
    b.vm.provision "install pyinstaller", :type => :shell, :privileged => false, :inline => install_pyinstaller("darwin64")
    b.vm.provision "build binary with pyinstaller", :type => :shell, :privileged => false, :inline => build_binary_with_pyinstaller("darwin64")
    b.vm.provision "run tests", :type => :shell, :privileged => false, :inline => run_tests("darwin64")
  end

  # BSD
  config.vm.define "freebsd64" do |b|
    b.vm.box = "geoffgarside/freebsd-10.2"
    b.vm.provider :virtualbox do |v|
      v.memory = 768
    end
    b.vm.provision "install system packages", :type => :shell, :inline => packages_freebsd
    b.vm.provision "install pyenv", :type => :shell, :privileged => false, :inline => install_pyenv("freebsd")
    b.vm.provision "install pythons", :type => :shell, :privileged => false, :inline => install_pythons("freebsd")
    b.vm.provision "build env", :type => :shell, :privileged => false, :inline => build_pyenv_venv("freebsd")
    b.vm.provision "install borg", :type => :shell, :privileged => false, :inline => install_borg("freebsd")
    b.vm.provision "install pyinstaller", :type => :shell, :privileged => false, :inline => install_pyinstaller_bootloader("freebsd")
    b.vm.provision "build binary with pyinstaller", :type => :shell, :privileged => false, :inline => build_binary_with_pyinstaller("freebsd")
    b.vm.provision "run tests", :type => :shell, :privileged => false, :inline => run_tests("freebsd")
  end

  config.vm.define "openbsd64" do |b|
    b.vm.box = "kaorimatz/openbsd-5.9-amd64"
    b.vm.provider :virtualbox do |v|
      v.memory = 768
    end
    b.vm.provision "packages openbsd", :type => :shell, :inline => packages_openbsd
    b.vm.provision "build env", :type => :shell, :privileged => false, :inline => build_sys_venv("openbsd64")
    b.vm.provision "install borg", :type => :shell, :privileged => false, :inline => install_borg_no_fuse("openbsd64")
    b.vm.provision "run tests", :type => :shell, :privileged => false, :inline => run_tests("openbsd64")
  end

  config.vm.define "netbsd64" do |b|
    b.vm.box = "alex-skimlinks/netbsd-6.1.5-amd64"
    b.vm.provider :virtualbox do |v|
      v.memory = 768
    end
    b.vm.provision "packages netbsd", :type => :shell, :inline => packages_netbsd
    b.vm.provision "build env", :type => :shell, :privileged => false, :inline => build_sys_venv("netbsd64")
    b.vm.provision "install borg", :type => :shell, :privileged => false, :inline => install_borg_no_fuse("netbsd64")
    b.vm.provision "run tests", :type => :shell, :privileged => false, :inline => run_tests("netbsd64")
  end
end<|MERGE_RESOLUTION|>--- conflicted
+++ resolved
@@ -264,11 +264,7 @@
     cd /vagrant/borg
     . borg-env/bin/activate
     cd borg
-<<<<<<< HEAD
-    pyinstaller -F -n borg.exe --distpath=/vagrant/borg --clean src/borg/__main__.py --hidden-import=borg.platform.posix
-=======
     pyinstaller --clean --distpath=/vagrant/borg scripts/borg.exe.spec
->>>>>>> dda439be
   EOF
 end
 
