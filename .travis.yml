--- conflicted
+++ resolved
@@ -17,19 +17,11 @@
           os: linux
           dist: trusty
           env: TOXENV=py35
-<<<<<<< HEAD
-        - python: 3.6-dev
+        - python: 3.6
           os: linux
           dist: trusty
           env: TOXENV=py36
         - python: 3.4
-=======
-        - python: 3.6
-          os: linux
-          dist: trusty
-          env: TOXENV=py36
-        - python: 3.5
->>>>>>> 9c42a758
           os: linux
           dist: trusty
           env: TOXENV=flake8
